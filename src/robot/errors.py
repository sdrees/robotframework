--- conflicted
+++ resolved
@@ -78,11 +78,8 @@
     """Used for communicating failures in test execution."""
 
     def __init__(self, message, timeout=False, syntax=False, exit=False,
-<<<<<<< HEAD
-                 cont=False, exit_for_loop=False, continue_for_loop=False):
-=======
-                 continue_on_failure=False, exit_for_loop=False):
->>>>>>> 069d9eb9
+                 continue_on_failure=False, exit_for_loop=False,
+                 continue_for_loop=False):
         if '\r\n' in message:
             message = message.replace('\r\n', '\n')
         RobotError.__init__(self, utils.cut_long_message(message))
@@ -95,18 +92,13 @@
         self.return_value = None
 
     @property
-<<<<<<< HEAD
     def execution_passed(self):
         return self.exit_for_loop or self.continue_for_loop
 
     @property
-    def dont_cont(self):
-        return self.timeout or self.syntax or self.exit or self.exit_for_loop \
-            or self.continue_for_loop
-=======
     def dont_continue(self):
-        return self.timeout or self.syntax or self.exit or self.exit_for_loop
->>>>>>> 069d9eb9
+        return (self.timeout or self.syntax or self.exit or self.exit_for_loop
+                or self.continue_for_loop)
 
     def _get_continue_on_failure(self):
         return self._continue_on_failure
@@ -138,21 +130,14 @@
         details = utils.ErrorDetails()
         timeout = isinstance(details.error, TimeoutError)
         syntax = isinstance(details.error, DataError)
-<<<<<<< HEAD
-        exit = bool(getattr(details.error, 'ROBOT_EXIT_ON_FAILURE', False))
-        cont = bool(getattr(details.error, 'ROBOT_CONTINUE_ON_FAILURE', False))
-        continue_for_loop = bool(getattr(details.error,
-                                         'ROBOT_CONTINUE_FOR_LOOP', False))
-        exit_for_loop = bool(getattr(details.error, 'ROBOT_EXIT_FOR_LOOP', False))
-        ExecutionFailed.__init__(self, details.message, timeout, syntax,
-                                 exit, cont, exit_for_loop, continue_for_loop)
-=======
         exit = self._get(details.error, 'EXIT_ON_FAILURE')
         continue_on_failure = self._get(details.error, 'CONTINUE_ON_FAILURE')
+        continue_for_loop = self._get(details.error, 'CONTINUE_FOR_LOOP')
         exit_for_loop = self._get(details.error, 'EXIT_FOR_LOOP')
         ExecutionFailed.__init__(self, details.message, timeout, syntax,
-                                 exit, continue_on_failure, exit_for_loop)
->>>>>>> 069d9eb9
+                                 exit, continue_on_failure, exit_for_loop,
+                                 continue_for_loop)
+
         self.full_message = details.message
         self.traceback = details.traceback
 
@@ -178,12 +163,8 @@
         return {'timeout': any(err.timeout for err in errors),
                 'syntax': any(err.syntax for err in errors),
                 'exit': any(err.exit for err in errors),
-<<<<<<< HEAD
-                'cont': all(err.cont for err in errors),
                 'continue_for_loop': all(err.continue_for_loop for err in errors),
-=======
                 'continue_on_failure': all(err.continue_on_failure for err in errors),
->>>>>>> 069d9eb9
                 'exit_for_loop': all(err.exit_for_loop for err in errors)}
 
     def get_errors(self):
