--- conflicted
+++ resolved
@@ -2,10 +2,7 @@
 Documentation   Tests for xunit-compatible xml-output.
 Default Tags    regression  pybot  jybot
 Resource        atest_resource.txt
-<<<<<<< HEAD
-=======
 Variables       unicode_vars.py
->>>>>>> 8c8d6a01
 
 *** Variables ***
 ${TESTDATA}  misc/unicode.txt
@@ -23,13 +20,6 @@
     File Should Exist  ${OUTDIR}/xunit.xml
     File Should Exist  ${OUTDIR}/log.html
     ${root} =  Get Node  ${OUTDIR}/xunit.xml  /
-<<<<<<< HEAD
-    Should Be Equal    ${root.tag}    testsuite
-    ${tests} =  Get Nodes  ${OUTDIR}/xunit.xml  testcase
-    Length Should Be  ${tests}  2
-    ${failures} =  Get Nodes  ${OUTDIR}/xunit.xml  testcase/failure
-    Length Should Be  ${failures}  1
-=======
     Should Be Equal  ${root.tag}  testsuite
     ${tests} =  Get Nodes  ${OUTDIR}/xunit.xml  testcase
     Length Should Be  ${tests}  8
@@ -37,7 +27,6 @@
     ${failures} =  Get Nodes  ${OUTDIR}/xunit.xml  testcase/failure
     Length Should Be  ${failures}  4
     Should Be Equal  ${failures[0].attrib['message']}  ${MESSAGES}
->>>>>>> 8c8d6a01
 
 Invalid XUnit File
     Create Directory  ${INVALID}
@@ -47,4 +36,4 @@
     ${dir}  ${base} =  Split Path  ${INVALID}
     ${path} =  Regexp Escape  ${INVALID}
     Check Stderr Matches Regexp
-    ...  \\[ ERROR \\] Opening XUnit result file '${path}' failed: .*
+    ...  \\[ ERROR \\] Opening XUnit result file '${path}' failed: .*